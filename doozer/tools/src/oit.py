#!/usr/bin/env python

from ocp_cd_tools import Runtime, Dir
from ocp_cd_tools.image import pull_image, create_image_verify_repo_file, Image
import datetime
import click
import os
import yaml
import sys
import subprocess
import urllib
import threading
import traceback
from multiprocessing.dummy import Pool as ThreadPool
from multiprocessing import cpu_count
from dockerfile_parse import DockerfileParser

pass_runtime = click.make_pass_decorator(Runtime)
context_settings = dict(help_option_names=['-h', '--help'])


@click.group(context_settings=context_settings)
@click.option("--metadata-dir", metavar='PATH', default=os.getcwd(),
              help="Directory containing groups metadata directory if not current.")
@click.option("--working-dir", metavar='PATH', default=None,
              help="Existing directory in which file operations should be performed.")
@click.option("--user", metavar='USERNAME', default=None,
              help="Username for rhpkg.")
@click.option("--group", default=None, metavar='NAME',
              help="The group of images on which to operate.")
@click.option("--branch", default=None, metavar='BRANCH',
              help="Branch to override any default in group.yml.")
@click.option('--stage', default=False, is_flag=True, help='Force checkout stage branch for sources in group.yml.')
@click.option("-i", "--images", default=[], metavar='NAME', multiple=True,
              help="Name of group image member to include in operation (all by default). Can be comma delimited list.")
@click.option("-r", "--rpms", default=[], metavar='NAME', multiple=True,
              help="Name of group rpm member to include in operation (all by default). Can be comma delimited list.")
@click.option("-x", "--exclude", default=[], metavar='NAME', multiple=True,
              help="Name of group image or rpm member to exclude in operation (none by default). Can be comma delimited list.")
@click.option('--ignore-missing-base', default=False, is_flag=True, help='If a base image is not included, proceed and do not update FROM.')
@click.option("--quiet", "-q", default=False, is_flag=True, help="Suppress non-critical output")
@click.option('--verbose', '-v', default=False, is_flag=True, help='Enables verbose mode.')
@click.option('--no_oit_comment', default=False, is_flag=True,
              help='Do not place OIT comment in Dockerfile. Can also be set in each config.yml')
@click.option("--source", metavar="ALIAS PATH", nargs=2, multiple=True,
              help="Associate a path with a given source alias.  [multiple]")
@click.option("--sources", metavar="YAML_PATH",
              help="YAML dict associating sources with their alias. Same as using --source multiple times.")
@click.pass_context
def cli(ctx, **kwargs):
    # @pass_runtime
    ctx.obj = Runtime(**kwargs)


option_commit_message = click.option("--message", "-m", metavar='MSG', help="Commit message for dist-git.", required=True)
option_push = click.option('--push/--no-push', default=False, is_flag=True,
                           help='Pushes to distgit after local changes (--no-push by default).')


@cli.command("images:clone", help="Clone a group's image distgit repos locally.")
@pass_runtime
def images_clone(runtime):
    runtime.initialize(clone_distgits=True)
    # Never delete after clone; defeats the purpose of cloning
    runtime.remove_tmp_working_dir = False


@cli.command("rpms:clone", help="Clone a group's rpm distgit repos locally.")
@pass_runtime
def rpms_clone(runtime):
    runtime.initialize(mode='rpms', clone_distgits=True)
    # Never delete after clone; defeats the purpose of cloning
    runtime.remove_tmp_working_dir = False


@cli.command("rpms:clone-sources", help="Clone a group's rpm source repos locally and add to sources yaml.")
@click.option("--output-yml", metavar="YAML_PATH",
              help="Output yml file to write sources dict to. Can be same as --sources option but must be explicitly specified.")
@pass_runtime
def rpms_clone_sources(runtime, output_yml):
    runtime.initialize(mode='rpms')
    # Never delete after clone; defeats the purpose of cloning
    runtime.remove_tmp_working_dir = False
    [r for r in runtime.rpm_metas()]
    if output_yml:
        runtime.export_sources(output_yml)


@cli.command("rpms:build", help="Build rpms in the group or given by --rpms.")
@click.option("--version", metavar='VERSION', default=None,
              help="Version string to populate in specfile.", required=True)
@click.option("--release", metavar='RELEASE', default=None,
              help="Release label to populate in specfile.", required=True)
@click.option('--scratch', default=False, is_flag=True, help='Perform a scratch build.')
@pass_runtime
def rpms_build(runtime, version, release, scratch):
    """
    Attempts to build rpms for all of the defined rpms
    in a group. If an rpm has already been built, it will be treated as
    a successful operation.
    """

    if version.startswith('v'):
        version = version[1:]

    runtime.initialize(mode='rpms')

    items = runtime.rpm_metas()
    if not items:
        runtime.info("No RPMs found. Check the arguments.")
        exit(0)

    pool = ThreadPool(len(items))
    results = pool.map(
        lambda rpm: rpm.build_rpm(version, release, scratch),
        items)

    # Wait for results
    pool.close()
    pool.join()

    failed = [m.name for m, r in zip(runtime.rpm_metas(), results) if not r]
    if failed:
        runtime.info("\n".join(["Build/push failures:"] + sorted(failed)))
        exit(1)


@cli.command("images:list", help="List of distgits being selected.")
@pass_runtime
def images_list(runtime):
    runtime.initialize(clone_distgits=False)

    click.echo("------------------------------------------")
    for image in runtime.image_metas():
        click.echo(image.qualified_name)
    click.echo("------------------------------------------")
    click.echo("%s images" % len(runtime.image_metas()))


@cli.command("images:push-distgit", short_help="Push all distgist repos in working-dir.")
@pass_runtime
def images_push_distgit(runtime):
    """
    Run to execute an rhpkg push on all locally cloned distgit
    repositories. This is useful following a series of modifications
    in the local clones.
    """
    runtime.initialize(clone_distgits=True)
    runtime.push_distgits()


@cli.command("images:update-dockerfile", short_help="Update a group's distgit Dockerfile from metadata.")
@click.option("--stream", metavar="ALIAS REPO/NAME:TAG", nargs=2, multiple=True,
              help="Associate an image name with a given stream alias.  [multiple]")
@click.option("--version", metavar='VERSION', default=None, help="Version string to populate in Dockerfiles. \"auto\" gets version from atomic-openshift RPM")
@click.option("--release", metavar='RELEASE', default=None, help="Release label to populate in Dockerfiles (or + to bump).")
@click.option("--repo-type", default=None, metavar="REPO_TYPE",
              help="Repo group type to use for version autodetection scan (e.g. signed, unsigned).")
@option_commit_message
@option_push
@pass_runtime
def images_update_dockerfile(runtime, stream, version, release, repo_type, message, push):
    """
    Updates the Dockerfile in each distgit repository with the latest metadata and
    the version/release information specified. This does not update the Dockerfile
    from any external source. For that, use images:rebase.

    Version:
    - If not specified, the current version is preserved.

    Release:
    - If not specified, the release label is removed.
    - If '+', the current release will be bumped.
    - Else, the literal value will be set in the Dockerfile.
    """
    runtime.initialize()

    # If not pushing, do not clean up our work
    runtime.remove_tmp_working_dir = push

    # For each "--stream alias image" on the command line, register its existence with
    # the runtime.
    for s in stream:
        runtime.register_stream_alias(s[0], s[1])

    # Get the version from the atomic-openshift package in the RPM repo
    if version == "auto":
        version = runtime.auto_version(repo_type)

    if version and not runtime.valid_version(version):
        raise ValueError(
            "invalid version string: {}, expecting like v3.4 or v1.2.3".format(version)
        )

    runtime.clone_distgits()
    for image in runtime.image_metas():
        dgr = image.distgit_repo()
        dgr.update_dockerfile(version, release)
        dgr.commit(message)
        dgr.tag(version, release)

    if push:
        runtime.push_distgits()


@cli.command("images:verify", short_help="Run some smoke tests to verify produced images")
@click.option("--image", "-i", metavar="REPO/NAME:TAG", multiple=True,
              help="Run a manual scan of one or more specific images [multiple]")
@click.option("--no-pull", is_flag=True,
              help="Assume image has already been pulled (Just-in-time pulling)")
@click.option("--repo-type", default='signed',
              help="Repo type (e.g. signed, unsigned). Use 'unsigned' for newer releases like 3.9 until they're GA")
@click.option('--check-orphans', default=None, is_flag=True,
              help="Verify no packages are orphaned (installed without a source repo) [SLOW]")
@click.option('--check-sigs', default=None, is_flag=True,
              help="Verify that all installed packages are signed with a valid key")
@click.option('--check-versions', default=None, is_flag=True,
              help="Verify that installed package versions match the target release")
@pass_runtime
def images_verify(runtime, image, no_pull, repo_type, **kwargs):
    """Catches mistakes in images (see the --check-FOO options) before we
    ship them on to QE for further verification. This command roughly
    approximates the image check job ran on the QE Jenkins.

    Ensure you provide a `--working-dir` if you want to retain the
    test reports. Some useful artifacts are produced in the
    `working-dir`: debug.log: The full verbose log of all
    operations. verify_fail_log.yml: Failed images check
    details. verify_full_log.yml: Full image check details.

    EXAMPLES

    * Run all checks on all the lastest openshift-3.9 group images:

      $ oit.py --group openshift-3.9 images:verify

    * ONLY the package signature check:

      $ oit.py --group openshift-3.9 images:verify --check-sigs

    * All tests on a SPECIFIC image:

      \b
      $ oit.py --group openshift-3.4 images:verify --image reg.rh.com:8888/openshift3/ose:v3.4.1.44.38-12

    Exit code is the number of images that failed the image check

    """
    # * Job: https://openshift-qe-jenkins.rhev-ci-vms.eng.rdu2.redhat.com/job/v3-errata-image-test/
    # * Source: git://git.app.eng.bos.redhat.com/openshift-misc.git/openshift-misc/v3-errata-image-test/v3-errata-image-test.sh
    runtime.initialize(clone_distgits=False)
    # Parse those check options. All None indicates we run everything,
    # True then we only run the True checks.
    if not any(kwargs.values()):
        enabled_checks = kwargs.keys()
    else:
        enabled_checks = list(k for k, v in kwargs.items() if v)

    repo_file = create_image_verify_repo_file(runtime, repo_type=repo_type)

    # Doing this manually, or automatic on a group?
    if len(image) == 0:
        images = [Image(runtime, x.pull_url(), repo_file, enabled_checks) for x in runtime.image_metas()]
    else:
        images = [Image(runtime, img, repo_file, enabled_checks) for img in image]

    # Don't pre-pull images, useful during development iteration. If
    # --no-pull isn't given, then we will pre-pull all images.
    if not no_pull:
        for image in images:
            pull_image(runtime, image.pull_url)

    count_images = len(images)
    runtime.info("[Verify] Running verification checks on {count} images: {chks}".format(count=count_images, chks=", ".join(enabled_checks)))

    pool = ThreadPool(cpu_count())
    results = pool.map(
        lambda img: img.verify_image(),
        images)
    # Wait for results
    pool.close()
    pool.join()

    ######################################################################
    # Done! Let's begin accounting and recording
    failed_images = [img for img in results if img['status'] == 'failed']
    failed_images_count = len(failed_images)

    fail_log = os.path.join(runtime.working_dir, 'verify_fail_log.yml')

    runtime.info("[Verify] Checks finished. {fail_count} failed".format(fail_count=failed_images_count))

    if failed_images_count > 0:
        runtime.remove_tmp_working_dir = False
        fail_log_data = {
            'test_date': str(datetime.datetime.now()),
            'data': failed_images
        }

        with open(fail_log, 'w') as fp:
            fp.write(yaml.safe_dump(fail_log_data, indent=4, default_flow_style=False))
            runtime.info("[Verify] Failed images check details: {fail_log}".format(fail_log=fail_log))

    exit(failed_images_count)


@cli.command("images:rebase", short_help="Refresh a group's distgit content from source content.")
@click.option("--stream", metavar="ALIAS REPO/NAME:TAG", nargs=2, multiple=True,
              help="Associate an image name with a given stream alias.  [multiple]")
@click.option("--version", metavar='VERSION', default=None, help="Version string to populate in Dockerfiles. \"auto\" gets version from atomic-openshift RPM")
@click.option("--release", metavar='RELEASE', default=None, help="Release string to populate in Dockerfiles.")
@click.option("--repo-type", default=None, metavar="REPO_TYPE",
              help="Repo group type to use for version autodetection scan (e.g. signed, unsigned).")
@option_commit_message
@option_push
@pass_runtime
def images_rebase(runtime, stream, version, release, repo_type, message, push):
    """
    Many of the Dockerfiles stored in distgit are based off of content managed in GitHub.
    For example, openshift-enterprise-node-docker should always closely reflect the changes
    being made upstream in github.com/openshift/ose/images/node. This operation
    goes out and pulls the current source Dockerfile (and potentially other supporting
    files) into distgit and applies any transformations defined in the config.yml associated
    with the distgit repo.

    This operation will also set the version and release in the file according to the
    command line arguments provided.

    If a distgit repo does not have associated source (i.e. it is managed directly in
    distgit), the Dockerfile in distgit will not be rebased, but other aspects of the
    metadata may be applied (base image, tags, etc) along with the version and release.
    """
    runtime.initialize()

    # If not pushing, do not clean up our work
    runtime.remove_tmp_working_dir = push

    # For each "--stream alias image" on the command line, register its existence with
    # the runtime.
    for s in stream:
        runtime.register_stream_alias(s[0], s[1])

    # Get the version from the atomic-openshift package in the RPM repo
    if version == "auto":
        version = runtime.auto_version(repo_type)

    if not runtime.valid_version(version):
        raise ValueError(
            "invalid version string: {}, expecting like v3.4 or v1.2.3".format(version)
        )

    runtime.clone_distgits()
    for image in runtime.image_metas():
        dgr = image.distgit_repo()
        dgr.rebase_dir(version, release)
        sha = dgr.commit(message, log_diff=True)
        dgr.tag(version, release)
        runtime.add_record("distgit_commit", distgit=dgr.metadata.qualified_name,
                           image=dgr.config.name, sha=sha)

    if push:
        runtime.push_distgits()


@cli.command("images:foreach", help="Run a command relative to each distgit dir.")
@click.argument("cmd", nargs=-1)
@click.option("--message", "-m", metavar='MSG', help="Commit message for dist-git.", required=False)
@option_push
@pass_runtime
def images_foreach(runtime, cmd, message, push):
    """
    Clones all distgit repos found in the specified group and runs an arbitrary
    command once for each local distgit directory. If the command runs without
    error for all directories, a commit will be made. If not a dry_run,
    the repo will be pushed.
    """
    runtime.initialize(clone_distgits=True)

    # If not pushing, do not clean up our work
    runtime.remove_tmp_working_dir = push

    cmd_str = " ".join(cmd)
    dgrs = [image.distgit_repo() for image in runtime.image_metas()]
    for dgr in dgrs:
        with Dir(dgr.distgit_dir):
            runtime.info("Executing in %s: [%s]" % (dgr.distgit_dir, cmd_str))
            if subprocess.call(cmd_str, shell=True) != 0:
                raise IOError("Command return non-zero status")
            runtime.info("\n")

        if message is not None:
            dgr.commit(message)

    if push:
        runtime.push_distgits()


@cli.command("images:revert", help="Revert a fixed number of commits in each distgit.")
@click.argument("count", nargs=1)
@click.option("--message", "-m", metavar='MSG', help="Commit message for dist-git.", default=None, required=False)
@option_push
@pass_runtime
def images_revert(runtime, count, message, push):
    """
    Revert a particular number of commits in each distgit repository. If
    a message is specified, a new commit will be made.
    """
    runtime.initialize()

    # If not pushing, do not clean up our work
    runtime.remove_tmp_working_dir = push

    count = int(count) - 1
    if count < 0:
        runtime.info("Revert count must be >= 1")

    if count == 0:
        commit_range = "HEAD"
    else:
        commit_range = "HEAD~%s..HEAD" % count

    cmd = ["git", "revert", "--no-commit", commit_range]

    cmd_str = " ".join(cmd)
    runtime.clone_distgits()
    dgrs = [image.distgit_repo() for image in runtime.image_metas()]
    for dgr in dgrs:
        with Dir(dgr.distgit_dir):
            runtime.info("Running revert in %s: [%s]" % (dgr.distgit_dir, cmd_str))
            if subprocess.call(cmd_str, shell=True) != 0:
                raise IOError("Command return non-zero status")
            runtime.info("\n")

        if message is not None:
            dgr.commit(message)

    if push:
        runtime.push_distgits()


@cli.command("images:merge-branch", help="Copy content of source branch to target.")
@click.option("--target", metavar="TARGET_BRANCH", help="Branch to populate from source branch.")
@click.option('--allow-overwrite', default=False, is_flag=True,
              help='Merge in source branch even if Dockerfile already exists in distgit')
@option_push
@pass_runtime
def images_merge(runtime, target, push, allow_overwrite):
    """
    For each distgit repo, copies the content of the group's branch to a new
    branch.
    """
    runtime.initialize()

    # If not pushing, do not clean up our work
    runtime.remove_tmp_working_dir = push

    runtime.clone_distgits()
    dgrs = [image.distgit_repo() for image in runtime.image_metas()]
    for dgr in dgrs:
        with Dir(dgr.distgit_dir):
            dgr.info("Merging from branch {} to {}".format(dgr.branch, target))
            dgr.merge_branch(target, allow_overwrite)
            runtime.info("\n")

    if push:
        runtime.push_distgits()


@cli.command("images:build", short_help="Build images for the group.")
@click.option("--repo-type", default=None, metavar="REPO_TYPE",
              help="Repo type (e.g. signed, unsigned).")
@click.option("--repo", default=[], metavar="REPO_URL",
              multiple=True, help="Custom repo URL to supply to brew build.")
@click.option('--push-to-defaults', default=False, is_flag=True, help='Push to default registries when build completes.')
@click.option("--push-to", default=[], metavar="REGISTRY", multiple=True,
              help="Specific registries to push to when image build completes.  [multiple]")
@click.option('--scratch', default=False, is_flag=True, help='Perform a scratch build.')
@pass_runtime
def images_build_image(runtime, repo_type, repo, push_to_defaults, push_to, scratch):
    """
    Attempts to build container images for all of the distgit repositories
    in a group. If an image has already been built, it will be treated as
    a successful operation.

    If docker registries as specified, this action will push resultant
    images to those mirrors as they become available. Note that this should
    be more performant than running images:push since pushes can
    be performed in parallel with other images building.

    Tips on using custom --repo.
    1. Upload a .repo file into a public repository on github.com (it must end in .repo)
       with your desired yum repos enabled.
    2. Specify the raw URL for the build.
    3. You will probably want to use --scratch since it is unlikely you want your
        custom build tagged.
    """
    # Initialize all distgit directories before trying to build. This is to
    # ensure all build locks are acquired before the builds start and for
    # clarity in the logs.
    runtime.initialize(clone_distgits=True)

    push_to = list(push_to)  # In case we get a tuple
    if push_to_defaults:
        push_to.extend(runtime.default_registries)

    items = [m.distgit_repo() for m in runtime.image_metas()]
    if not items:
        runtime.info("No images found. Check the arguments.")
        exit(0)

<<<<<<< HEAD
    terminate_event = threading.Event()
=======
    # Without one of these two arguments, brew would not enable any repos.
    if not repo_type and not repo:
        runtime.info("No repos specified. --repo-type or --repo is required.")
        exit(0)

>>>>>>> b6f5b1b9
    pool = ThreadPool(len(items))
    results = pool.map_async(
        lambda dgr: dgr.build_container(
            repo_type, repo, push_to, terminate_event, scratch),
        items)

    # Wait for results
    pool.close()
    try:
        # `wait` without a timeout disables signal handling
        while not results.ready():
            results.wait(60)
    except KeyboardInterrupt:
        runtime.info('SIGINT received, signaling threads to terminate...')
        terminate_event.set()
    pool.join()
    results = results.get()

    failed = [m.name for m, r in zip(runtime.image_metas(), results) if not r]
    if failed:
        runtime.info("\n".join(["Build/push failures:"] + sorted(failed)))
        exit(1)

    # Push all late images
    for image in runtime.image_metas():
        image.distgit_repo().push_image([], push_to, push_late=True)


@cli.command("images:push", short_help="Push the most recent images to mirrors.")
@click.option('--tag', default=[], metavar="PUSH_TAG", multiple=True, help='Push to registry using these tags instead of default set.')
@click.option('--to-defaults', default=False, is_flag=True, help='Push to default registries.')
@click.option('--late-only', default=False, is_flag=True, help='Push only "late" images.')
@click.option("--to", default=[], metavar="REGISTRY", multiple=True,
              help="Registry to push to when image build completes.  [multiple]")
@pass_runtime
def images_push(runtime, tag, to_defaults, late_only, to):
    """
    Each distgit repository will be cloned and the version and release information
    will be extracted. That information will be used to determine the most recently
    built image associated with the distgit repository.

    An attempt will be made to pull that image and push it to one or more
    docker registries specified on the command line.
    """

    runtime.initialize()

    to = list(to)  # In case we get a tuple
    if to_defaults:
        to.extend(runtime.default_registries)

    if len(to) == 0:
        click.echo("You need specify at least one destination registry.")
        exit(1)
    runtime.clone_distgits()

    # late-only is useful if we are resuming a partial build in which not all images
    # can be built/pushed. Calling images:push can end up hitting the same
    # push error, so, without late-only, there is no way to push "late" images and
    # deliver the partial build's last images.
    if not late_only:
        # Allow all non-late push operations to be attempted and track failures
        # with this list. Since "late" images are used as a marker for success,
        # don't push them if there are any preceding errors.
        # This error tolerance is useful primarily in synching images that our
        # team does not build but which should be kept up to date in the
        # operations registry.
        failed = []
        # Push early images
        for image in runtime.image_metas():
            try:
                image.distgit_repo().push_image(tag, to)
            except Exception:
                traceback.print_exc()
                failed.append(image.name)

        if failed:
            runtime.info("\n".join(["Push failures:"] + sorted(failed)))
            exit(1)

    # Push all late images
    for image in runtime.image_metas():
        # Check if actually a late image to prevent cloning all distgit on --late-only
        if image.config.push.late is True:
            image.distgit_repo().push_image(tag, to, push_late=True)


@cli.command("images:pull", short_help="Pull latest images from pulp")
@pass_runtime
def images_pull_image(runtime):
    """
    Pulls latest images from pull, fetching the dockerfiles from cgit to
    determine the version/release.
    """
    runtime.initialize(clone_distgits=True)
    for image in runtime.image_metas():
        image.pull_image()


@cli.command("images:scan-for-cves", short_help="Scan images with openscap")
@pass_runtime
def images_scan_for_cves(runtime):
    """
    Pulls images and scans them for CVEs using `atomic scan` and `openscap`.
    """
    runtime.initialize(clone_distgits=True)
    images = [x.pull_url() for x in runtime.image_metas()]
    for image in images:
        pull_image(runtime, image)
    subprocess.check_call(["atomic", "scan"] + images)


@cli.command("images:print", short_help="Print data from each distgit.")
@click.option(
    "--short", default=False, is_flag=True,
    help="Suppress all output other than the data itself")
@click.option('--show-non-release', default=False, is_flag=True,
              help='Include images which have been marked as non-release.')
@click.argument("pattern", nargs=1)
@pass_runtime
def images_print(runtime, short, show_non_release, pattern):
    """
    Prints data from each distgit. The pattern specified should be a string
    with replacement fields:

    \b
    {type} - The type of the distgit (e.g. rpms)
    {name} - The name of the distgit repository (e.g. openshift-enterprise-docker)
    {component} - The component identified in the Dockerfile
    {image} - The image name in the Dockerfile
    {version} - The version field in the Dockerfile
    {release} - The release field in the Dockerfile
    {build} - Shorthand for {component}-{version}-{release} (e.g. container-engine-docker-v3.6.173.0.25-1)
    {repository} - Shorthand for {image}:{version}-{release}

    If pattern contains no braces, it will be wrapped with them automatically. For example:
    "build" will be treated as "{build}"
    """

    runtime.initialize(clone_distgits=True)

    # If user omitted braces, add them.
    if "{" not in pattern:
        pattern = "{%s}" % pattern.strip()

    count = 0
    non_release = 0
    if short:
        echo_verbose = lambda _: None
    else:
        echo_verbose = click.echo
    echo_verbose("")
    echo_verbose("------------------------------------------")
    for image in runtime.image_metas():

        if image.config.non_release and not show_non_release:
            non_release += 1
            continue

        dfp = DockerfileParser()
        dfp.content = image.fetch_cgit_file("Dockerfile")

        s = pattern
        s = s.replace("{build}", "{component}-{version}-{release}")
        s = s.replace("{repository}", "{image}:{version}-{release}")
        s = s.replace("{namespace}", image.namespace)
        s = s.replace("{name}", image.name)
        s = s.replace("{component}", image.get_component_name())
        s = s.replace("{image}", dfp.labels["name"])
        s = s.replace("{version}", dfp.labels["version"])

        # Since querying release takes time, check before executing replace
        if "{release}" in s:
            _, _, release = image.get_latest_build_info()
            s = s.replace("{release}", release)

        if "{" in s:
            raise IOError("Unrecognized fields remaining in pattern: %s" % s)

        click.echo(s)
        count += 1

    echo_verbose("------------------------------------------")
    echo_verbose("{} images".format(count))

    if non_release > 0:
        echo_verbose("\nThe following {} non-release images were excluded; use --show-non-release to include them:".format(non_release))
        for image in runtime.image_metas():
            if image.config.non_release:
                echo_verbose("    {}".format(image.name))


@cli.command("images:print-config-template", short_help="Create template config.yml from distgit Dockerfile.")
@click.argument("url", nargs=1)
def distgit_config_template(url):
    """
    Pulls the specified URL (to a Dockerfile in distgit) and prints the boilerplate
    for a config.yml for the image.
    """

    f = urllib.urlopen(url)
    if f.code != 200:
        click.echo("Error fetching {}: {}".format(url, f.code), err=True)
        exit(1)

    dfp = DockerfileParser()
    dfp.content = f.read()

    if "cgit/rpms/" in url:
        type = "rpms"
    elif "cgit/apbs/" in url:
        type = "apbs"
    else:
        raise IOError("oit does not yet support that distgit repo type")

    config = {
        "repo": {
            "type": type,
        },
        "name": dfp.labels['name'],
        "from": {
            "image": dfp.baseimage
        },
        "labels": {},
        "owners": []
    }

    branch = url[url.index("?h=") + 3:]

    if "Architecture" in dfp.labels:
        dfp.labels["architecture"] = dfp.labels["Architecture"]

    component = dfp.labels.get("com.redhat.component", dfp.labels.get("BZComponent", None))

    if component is not None:
        config["repo"]["component"] = component

    managed_labels = [
        'vendor',
        'License',
        'architecture',
        'io.k8s.display-name',
        'io.k8s.description',
        'io.openshift.tags'
    ]

    for ml in managed_labels:
        if ml in dfp.labels:
            config["labels"][ml] = dfp.labels[ml]

    click.echo("---")
    click.echo("# populated from branch: {}".format(branch))
    yaml.safe_dump(config, sys.stdout, indent=2, default_flow_style=False)


@cli.command(
    "completion", short_help="Output bash completion function",
    help="""\
Generate a bash function for auto-completion on the command line. The output
is formatted so that it can be fed to the shell's `source` command directly:

    $ source <(/path/to/oit completion)
""")
def completion():
    basename = os.path.basename(sys.argv[0])
    click.echo("""\
_oit_completion() {
    local cmd word prev mdir group types
    cmd=$1; word=$2; prev=$3
    set -- "${COMP_WORDS[@]}"
    mdir=groups; group=
    while [[ "${#}" -gt 0 ]]; do
        case "${1}" in
            --metadata-dir) mdir=${2}; shift; shift; ;;
            --group) group=${2}; shift; shift; ;;
            *) shift;
        esac
    done
    case "${prev}" in
        -i|--images) types=images ;;
        -r|--rpms) types=rpms ;;
        -x|--exclude) types='images rpms' ;;
        --group)
            if [ -d "${mdir}" ]; then
                COMPREPLY=( $(compgen -W "$(ls "${mdir}")" -- "${word}") )
            fi
            return ;;
        *) COMPREPLY=( $(env \
                COMP_WORDS="${COMP_WORDS[*]}" \
                COMP_CWORD=$COMP_CWORD \
                _%s_COMPLETE=complete "${cmd}") )
            return ;;
    esac
    group=$(echo "${group}" | tr , '\n')
    group=$( \
        cd "${mdir}" \
        && for g in ${group:-*}; do \
            for t in ${types}; do \
                [ -d "${g}/${t}" ] && ls "${g}/${t}" || :; \
            done \
        done \
        | sort -u)
    COMPREPLY=( $(compgen -W "${group}" -- "${word}") )
}
complete -F _oit_completion -o default %s
""" % (basename.replace("-", "_").upper(), basename))


@cli.command("images:query-rpm-version", short_help="Find the OCP version from the atomic-openshift RPM")
@click.option("--repo-type", required=True, metavar="REPO_TYPE",
              help="Repo group to scan for the RPM (e.g. signed, unsigned).")
@pass_runtime
def query_rpm_version(runtime, repo_type):
    """
    Retrieve the version number of the atomic-openshift RPM in the indicated
    repository. This is the version number that will be applied to new images
    created from this build.
    """
    runtime.initialize(clone_distgits=False)

    version = runtime.auto_version(repo_type)
    click.echo("version: {}".format(version))


if __name__ == '__main__':
    cli(obj={})<|MERGE_RESOLUTION|>--- conflicted
+++ resolved
@@ -506,17 +506,15 @@
     items = [m.distgit_repo() for m in runtime.image_metas()]
     if not items:
         runtime.info("No images found. Check the arguments.")
-        exit(0)
-
-<<<<<<< HEAD
+        exit(1)
+
     terminate_event = threading.Event()
-=======
+
     # Without one of these two arguments, brew would not enable any repos.
     if not repo_type and not repo:
         runtime.info("No repos specified. --repo-type or --repo is required.")
-        exit(0)
-
->>>>>>> b6f5b1b9
+        exit(1)
+
     pool = ThreadPool(len(items))
     results = pool.map_async(
         lambda dgr: dgr.build_container(
